use proc_macro2::Ident;
use syn::{
    punctuated::Punctuated, Attribute, Meta, MetaList, NestedMeta, Token,
};

fn flattened_idents_from_nested_meta(
    nested: &Punctuated<NestedMeta, Token![,]>,
) -> Vec<Ident> {
    nested
<<<<<<< HEAD
        .iter().flat_map(|nested| match nested {
=======
        .iter()
        .flat_map(|nested| match nested {
>>>>>>> 4e513f7f
            NestedMeta::Meta(Meta::Path(path)) => {
                path.segments.iter().map(|x| x.ident.clone()).collect()
            }
            NestedMeta::Lit(_) => {
                todo!("Handle NestedMeta::Lit for derive nested")
            }
            _ => vec![],
        })
        .collect()
}

pub fn get_derive_names(attrs: &[Attribute]) -> Vec<String> {
    attrs
<<<<<<< HEAD
        .iter().flat_map(|attr| {
=======
        .iter()
        .flat_map(|attr| {
>>>>>>> 4e513f7f
            let meta = &attr.parse_meta();
            match meta {
                Ok(Meta::List(MetaList { path, nested, .. })) => {
                    let derive = path
                        .segments
                        .iter()
                        .enumerate()
                        .find(|(_, x)| x.ident == "derive");

                    match derive {
                        Some(_) => flattened_idents_from_nested_meta(nested)
                            .into_iter()
                            .map(|x| x.to_string())
                            .collect::<Vec<String>>(),
                        None => vec![],
                    }
                }
                Ok(_) => vec![],
                Err(_) => vec![],
            }
        })
        .collect()
}

pub fn attr_is_derive(attr: &&Attribute, derive: &str) -> bool {
    let meta = &attr.parse_meta();

    match meta {
        Ok(Meta::List(MetaList { path, nested, .. })) => {
            let found_derive =
                path.segments.iter().find(|x| x.ident == "derive");

            match found_derive {
                Some(_) => flattened_idents_from_nested_meta(nested)
                    .into_iter()
                    .any(|ident| ident == derive),
                None => false,
            }
        }
        Ok(_) => false,
        Err(err) => {
            eprintln!("{:#?}", err);
            false
        }
    }
}

pub fn get_derive_attr<'a>(
    attrs: &'a [Attribute],
    derive: &str,
) -> Option<&'a Attribute> {
    attrs.iter().find(|attr| attr_is_derive(attr, derive))
}<|MERGE_RESOLUTION|>--- conflicted
+++ resolved
@@ -7,12 +7,8 @@
     nested: &Punctuated<NestedMeta, Token![,]>,
 ) -> Vec<Ident> {
     nested
-<<<<<<< HEAD
-        .iter().flat_map(|nested| match nested {
-=======
         .iter()
         .flat_map(|nested| match nested {
->>>>>>> 4e513f7f
             NestedMeta::Meta(Meta::Path(path)) => {
                 path.segments.iter().map(|x| x.ident.clone()).collect()
             }
@@ -26,12 +22,8 @@
 
 pub fn get_derive_names(attrs: &[Attribute]) -> Vec<String> {
     attrs
-<<<<<<< HEAD
-        .iter().flat_map(|attr| {
-=======
         .iter()
         .flat_map(|attr| {
->>>>>>> 4e513f7f
             let meta = &attr.parse_meta();
             match meta {
                 Ok(Meta::List(MetaList { path, nested, .. })) => {
